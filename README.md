--- conflicted
+++ resolved
@@ -1,130 +1,118 @@
-# linear utility 📈
-<!-- ALL-CONTRIBUTORS-BADGE:START - Do not remove or modify this section -->
-[![All Contributors](https://img.shields.io/badge/all_contributors-3-orange.svg?style=flat-square)](#contributors-)
-<!-- ALL-CONTRIBUTORS-BADGE:END -->
-
-This repository contains research and algorithms for our team, Linear Utility, in IMC Prosperity 2024. We placed 2nd globally, with an overall score of 3,501,647 seashells, and took home $10,000 in prize money. 
-
-## the team ✨
-
-<!-- ALL-CONTRIBUTORS-LIST:START - Do not remove or modify this section -->
-<!-- prettier-ignore-start -->
-<!-- markdownlint-disable -->
-<table>
-  <tbody>
-    <tr>
-      <td align="center" valign="top" width="14.28%">
-        <a href="https://github.com/jcgs2503">
-          <img src="https://avatars.githubusercontent.com/u/63511765?v=4?s=100" width="100px;" alt="Jerry Chang"/>
-          <br /><sub><b>Jerry Chang</b></sub></a>
-        <br /><sub><a href="https://www.linkedin.com/in/chieh-chang/" title="LinkedIn">🔗 LinkedIn</a></sub>
-        <br /><a href="#research-jcgs2503" title="Research">🔬</a>
-        <a href="https://github.com/ericcccsliu/imc-prosperity-2/commits?author=jcgs2503" title="Code">💻</a>
-      </td>
-      <td align="center" valign="top" width="14.28%">
-        <a href="https://github.com/ericcccsliu">
-          <img src="https://avatars.githubusercontent.com/u/62641231?v=4?s=100" width="100px;" alt="Eric Liu"/>
-          <br /><sub><b>Eric Liu</b></sub></a>
-        <br /><sub><a href="https://www.linkedin.com/in/ericccccc/" title="LinkedIn">🔗 LinkedIn</a></sub>
-        <br /><a href="#research-ericcccsliu" title="Research">🔬</a>
-        <a href="https://github.com/ericcccsliu/imc-prosperity-2/commits?author=ericcccsliu" title="Code">💻</a>
-      </td>
-      <td align="center" valign="top" width="14.28%">
-        <a href="https://github.com/sreekar-bathula">
-          <img src="https://avatars.githubusercontent.com/u/86486991?v=4?s=100" width="100px;" alt="Sreekar Bathula"/>
-          <br /><sub><b>Sreekar Bathula</b></sub></a>
-        <br /><sub><a href="https://www.linkedin.com/in/sreekar-bathula/" title="LinkedIn">🔗 LinkedIn</a></sub>
-        <br /><a href="https://github.com/ericcccsliu/imc-prosperity-2/commits?author=sreekar-bathula" title="Code">💻</a>
-      </td>
-      <td align="center" valign="top" width="14.28%">
-        <a href="https://github.com/liu-nathan">
-          <img src="https://avatars.githubusercontent.com/u/113719450?v=4?s=100" width="100px;" alt="liu-nathan"/>
-          <br /><sub><b>liu-nathan</b></sub></a>
-        <br /><sub><a href="https://www.linkedin.com/in/nl-nathanliu/" title="LinkedIn">🔗 LinkedIn</a></sub>
-        <br /><a href="https://github.com/ericcccsliu/imc-prosperity-2/commits?author=liu-nathan" title="Research">🔬</a>
-      </td>
-    </tr>
-  </tbody>
-</table>
-
-<!-- markdownlint-restore -->
-<!-- prettier-ignore-end -->
-<!-- ALL-CONTRIBUTORS-LIST:END -->
-
-## the competition 🏆
-
-IMC Prosperity 2024 was an algorithmic trading competition that lasted over 15 days, with over 9000 teams participating globally. In the challenge, we were placed on our own archipelago, and tasked with trading various financial products, such as amethysts, starfruit, orchids, coconuts, and more, with the goal of maximizing seashells: the underlying currency of our island. The products available to trade started with amethysts and starfruit in round 1. With each subsequent round, more products would be added, and at the end of each round, our trading algorithm would be evaluated against bot participants in the marketplace, whose behavior we could try and predict through historical data. The PNL from this independent evaluation would then be compared against all other teams. 
-
-In addition to the main algorithmic trading focus, the competition also consisted of manual trading challenges in each round. The focus of these varied widely, and in the end, manual trading accounted for just a small fraction of our PNL. 
-
-For documentation on the algorithmic trading environment, and more context about the competition, feel free to consult the [Prosperity 2 Wiki](https://imc-prosperity.notion.site/Prosperity-2-Wiki-fe650c0292ae4cdb94714a3f5aa74c85). 
-
-## organization 📂
-
-This repository contains all of our code–including internal tools, research notebooks, raw data and backtesting logs, and all versions of our main algorithmic trader code. The repository is organized by round. Our backtester mostly remained unchanged from round 1, but we simply copied its files over to each subsequent round, so you'll find a version of that in each folder. Within each round, you can locate the algorithmic trading code we used in our final submission by looking for the latest version–for example, for round 1, we used [`round_1_v6.py`](https://github.com/ericcccsliu/imc-prosperity-2/blob/main/round1/round_1_v6.py) for our final submission. Our visualization dashboard is located in the `dashboard` folder. 
-
-## tools 🛠️
-
-Instead of relying heavily on open-source tools for visualization and backtesting, which many successful teams did, we decided instead to build our tools in-house. This, overall, was a good decision–while it didn't pay off as much as we hoped (more on this later), we were able to tailor our tools heavily for our own needs. We built two main tools for use throughout the competition: a backtester and a visualization dashboard. 
-
-### dashapp 💨
-
-The dashapp we developed helped us a lot during the early rounds on finding how to generate more pnl and looking for desirable trades our algorithm didn't do or undesirable trades our algorithm did. The most helpful feature in my opinion was the syncing feature, where we coded out such that the whole dashapp would be synced to the exact timestamp whenever we clicked on the dash charts. We also enabled manually typing in timestamp and displaying the orderbook at the given timestamp. 
-
-![332262673-fb1ab2d8-72a6-4d95-bbaa-ab15cd578a8d](https://github.com/ericcccsliu/imc-prosperity-2/assets/62641231/5878101d-53e3-46c1-a646-85bb84bd0b3d)
-<p align="center">
-  <em>we used to have actual section headers, but at some point we (Jerry and Eric) got hungry and started editing them</em>
-</p>
-
-
-
-## round 1️⃣
-
-In round 1, we had access to two symbols to trade: amethysts and starfruit. 
-
-### amethysts 🔮
-Amethysts were fairly simple, as the fair price clearly never deviated from 10,000. As such, we wrote our algorithm to trade against bids above 10,000 and asks below 10,000. Besides taking orders, our algorithm also would market-make, placing bids and asks below and above 10,000, respectively, with a certain edge. Using our backtester, we gridsearched over several different values to find the most profitable edge to request. This worked well, getting us about 16k seashells over backtests
-
-However, through looking at backtest logs in our dashapp, we discovered that many profitable trades were prevented by our position limits, as we were unable to long or short more than 20 amethysts (and starfruit) at any given moment. To fix this issue, we implemented a strategy to clear our position–our algorithm would do 0 ev trades, if available, just to get our position closer to 0, so that we'd be able to do more positive ev trades later on. This strategy bumped our pnl up by about 3%. 
-
-### starfruit ⭐
-<<<<<<< HEAD
-For starfruit, we initially struggled to find a good fair price since its midprice is pretty noisy and would be fluctuating because of over/under aggressive orders. However, as we navigate through out dashapp we found out that at all times there seems to be a market making bot quoting relatively large sizes on both ends. Using the market making mid as a fair price turned out to be much less noisy and generated more pnl in backtests. We tested our algorithm on the website submission and with the pnl data given, we figured out that the website was also marking our pnl to the market making mid instead of the mid price. We were able to verify this by calculating internal pnl graph and it surprisingly matched the pnl graph given by website well. This boosted our confidence in using market making mid as fair price. Besides this, some research on the fair price showed that starfruit was slightly mean reverting, therefore we also implemented that in our fair calculation. The rest was very similar to amethysts where we took orders and quoted orders with a certain edge, and finally optimizing the parameters with a grid search.
-=======
-Finding a good fair price for starfruit was tougher, as its price wasn't fixed–it would slowly randomwalk around. Nonetheless, we observed that the price was relatively stable locally. So we created a fair using a rolling average of the mid price over the last *n* timestamps, where *n* was a parameter which we could optimize over in backtests[^1]. Market-making, taking, and clearing (the same strategies we did with amethysts) worked quite well around this fair value. 
-
-However, using the mid price–even in averaging over it–didn't seem to be the best, as the mid price was noisy from market participants continually putting orders past mid (orders that we thought were good to fair and therefore ones that we wanted to trade against). Looking at the orderbook, we found out that, at all times, there was a market making bot quoting relatively large sizes on both sides, at prices that were unaffected by smaller participants[^2]. Using this market maker's mid price as a fair turned out to be much less noisy and generated more pnl in backtests. 
->>>>>>> 0b30eec1
-
-Surprisingly, when we tested our algorithm on the website, we figured out that the website was  marking our pnl to the market maker's mid instead of the actual mid price. We were able to verify this by backtesting a trading algorithm that bought 1 starfruit in the first timestamp and simply held it to the end–our pnl graph marked to market maker mid in our own backtesting environment exactly replicated the pnl graph on the website. This boosted our confidence in using the market maker mid as fair, as we realized that we'd just captured the true internal fair of the game. Besides this, some research on the fair price showed that starfruit was very slightly mean reverting[^3], and the rest was very similar to amethysts, where we took orders and quoted orders with a certain edge, optimizing all parameters in our internal backtester with a grid search.
-
-After round 1, our team was ranked #3 in the world overall.
-
-## round 2️⃣
-
-Orchids were introduced in round 2.
-
-### orchids
-For orchids, we had two initial thoughts about the round. The obvious one was to look for alpha in humidity and sunlight, and the slightly non trivial one was to look for arbitrage opportunities from import/export (the negative import tariff sort of triggered us to look into arb). Thus, we separated our work into eric looking for alpha in humidity and sunlight while jerry look for arbitrage opportunities. It turned out that eric couldn't find any alpha from humidity and sunlight, and even if there was it was very insignificant due to the amount of data we were given. We were desperate for a while until jerry uploaded his script and printed the straightest pnl line we've ever seen (60k in 100k timestamps). It was quite obvious at that point that we should focus more on arb than alpha. With more optimization on edge and deeper understandings about how the import/export works, we were able to double the amount of pnl to 120k in 100k timestamps. At this point, we should've just tested out how the bots trade against our quotes and do some quantitative analysis on it, but instead what we did was to manually optimizing over quoting with different edges and simply try to "guess" the best level of quoting. We turned out using the foreign ask price - 2 as our quoting level, which turned out to be pretty good but could've been better if we had did quantitative analysis on levels and found out about some rounding issues. The concern we had after this was that we might've been overfiting and the stake was high since if we ever quoted above the highest level the bot would trade at then we would've gotten 0 volume and made 0 pnl, therefore, we came up with an algorithm that detects how much volume we're getting each iteration and adapt the edge of quoting to that data. In backtest, we were able to get adaptive edge to around 100k but nothing more. We ended up using a combination of foreign ask - 2 and adaptive edge with adaptive edge triggered if we're not getting any volume at the level we're quoting at. This turned out to be kinda silly because the adpative edge algorithm was somewhat complicated and hard to control.
-
-## round 3️⃣
-
-
-## round 4️⃣
-
-## round 5️⃣
-
-<<<<<<< HEAD
-## round 5️⃣
-
-
-=======
-
-
-
-
-[^1]: in the discord, we saw many teams using linear regression on past prices for this, likely inspired by [last year's second place submission](https://github.com/ShubhamAnandJain/IMC-Prosperity-2023-Stanford-Cardinal) 🌲. imho this was a bit silly! doing a linear regression in price space is really just a slightly worse way of performing an average, and you get high multicollinearity since each previous price is highly correlated with its neighbors, and you can really easily overfit (for example, if prices in your data slowly trended up, your learned LR coefficients can add up to be >1, meaning that your algo will bias towards buying, which might be spurious) 
-[^2]: more specifically, we identified two participants in this market: a market making bot with order sizes quite uniform between 20 and 30, and a small bot that would occasionally cross fair with sizes uniform between 1 and 5.
-[^3]: this was very very likely overfit, but the magnitude was so small that it didn't really make a difference in our pnl at all
-
->>>>>>> 0b30eec1
+# linear utility 📈
+<!-- ALL-CONTRIBUTORS-BADGE:START - Do not remove or modify this section -->
+[![All Contributors](https://img.shields.io/badge/all_contributors-3-orange.svg?style=flat-square)](#contributors-)
+<!-- ALL-CONTRIBUTORS-BADGE:END -->
+
+This repository contains research and algorithms for our team, Linear Utility, in IMC Prosperity 2024. We placed 2nd globally, with an overall score of 3,501,647 seashells, and took home $10,000 in prize money. 
+
+## the team ✨
+
+<!-- ALL-CONTRIBUTORS-LIST:START - Do not remove or modify this section -->
+<!-- prettier-ignore-start -->
+<!-- markdownlint-disable -->
+<table>
+  <tbody>
+    <tr>
+      <td align="center" valign="top" width="14.28%">
+        <a href="https://github.com/jcgs2503">
+          <img src="https://avatars.githubusercontent.com/u/63511765?v=4?s=100" width="100px;" alt="Jerry Chang"/>
+          <br /><sub><b>Jerry Chang</b></sub></a>
+        <br /><sub><a href="https://www.linkedin.com/in/chieh-chang/" title="LinkedIn">🔗 LinkedIn</a></sub>
+        <br /><a href="#research-jcgs2503" title="Research">🔬</a>
+        <a href="https://github.com/ericcccsliu/imc-prosperity-2/commits?author=jcgs2503" title="Code">💻</a>
+      </td>
+      <td align="center" valign="top" width="14.28%">
+        <a href="https://github.com/ericcccsliu">
+          <img src="https://avatars.githubusercontent.com/u/62641231?v=4?s=100" width="100px;" alt="Eric Liu"/>
+          <br /><sub><b>Eric Liu</b></sub></a>
+        <br /><sub><a href="https://www.linkedin.com/in/ericccccc/" title="LinkedIn">🔗 LinkedIn</a></sub>
+        <br /><a href="#research-ericcccsliu" title="Research">🔬</a>
+        <a href="https://github.com/ericcccsliu/imc-prosperity-2/commits?author=ericcccsliu" title="Code">💻</a>
+      </td>
+      <td align="center" valign="top" width="14.28%">
+        <a href="https://github.com/sreekar-bathula">
+          <img src="https://avatars.githubusercontent.com/u/86486991?v=4?s=100" width="100px;" alt="Sreekar Bathula"/>
+          <br /><sub><b>Sreekar Bathula</b></sub></a>
+        <br /><sub><a href="https://www.linkedin.com/in/sreekar-bathula/" title="LinkedIn">🔗 LinkedIn</a></sub>
+        <br /><a href="https://github.com/ericcccsliu/imc-prosperity-2/commits?author=sreekar-bathula" title="Code">💻</a>
+      </td>
+      <td align="center" valign="top" width="14.28%">
+        <a href="https://github.com/liu-nathan">
+          <img src="https://avatars.githubusercontent.com/u/113719450?v=4?s=100" width="100px;" alt="liu-nathan"/>
+          <br /><sub><b>liu-nathan</b></sub></a>
+        <br /><sub><a href="https://www.linkedin.com/in/nl-nathanliu/" title="LinkedIn">🔗 LinkedIn</a></sub>
+        <br /><a href="https://github.com/ericcccsliu/imc-prosperity-2/commits?author=liu-nathan" title="Research">🔬</a>
+      </td>
+    </tr>
+  </tbody>
+</table>
+
+<!-- markdownlint-restore -->
+<!-- prettier-ignore-end -->
+<!-- ALL-CONTRIBUTORS-LIST:END -->
+
+## the competition 🏆
+
+IMC Prosperity 2024 was an algorithmic trading competition that lasted over 15 days, with over 9000 teams participating globally. In the challenge, we were placed on our own archipelago, and tasked with trading various financial products, such as amethysts, starfruit, orchids, coconuts, and more, with the goal of maximizing seashells: the underlying currency of our island. The products available to trade started with amethysts and starfruit in round 1. With each subsequent round, more products would be added, and at the end of each round, our trading algorithm would be evaluated against bot participants in the marketplace, whose behavior we could try and predict through historical data. The PNL from this independent evaluation would then be compared against all other teams. 
+
+In addition to the main algorithmic trading focus, the competition also consisted of manual trading challenges in each round. The focus of these varied widely, and in the end, manual trading accounted for just a small fraction of our PNL. 
+
+For documentation on the algorithmic trading environment, and more context about the competition, feel free to consult the [Prosperity 2 Wiki](https://imc-prosperity.notion.site/Prosperity-2-Wiki-fe650c0292ae4cdb94714a3f5aa74c85). 
+
+## organization 📂
+
+This repository contains all of our code–including internal tools, research notebooks, raw data and backtesting logs, and all versions of our main algorithmic trader code. The repository is organized by round. Our backtester mostly remained unchanged from round 1, but we simply copied its files over to each subsequent round, so you'll find a version of that in each folder. Within each round, you can locate the algorithmic trading code we used in our final submission by looking for the latest version–for example, for round 1, we used [`round_1_v6.py`](https://github.com/ericcccsliu/imc-prosperity-2/blob/main/round1/round_1_v6.py) for our final submission. Our visualization dashboard is located in the `dashboard` folder. 
+
+## tools 🛠️
+
+Instead of relying heavily on open-source tools for visualization and backtesting, which many successful teams did, we decided instead to build our tools in-house. This, overall, was a good decision–while it didn't pay off as much as we hoped (more on this later), we were able to tailor our tools heavily for our own needs. We built two main tools for use throughout the competition: a backtester and a visualization dashboard. 
+
+### dashapp 💨
+
+The dashapp we developed helped us a lot during the early rounds on finding how to generate more pnl and looking for desirable trades our algorithm didn't do or undesirable trades our algorithm did. The most helpful feature in my opinion was the syncing feature, where we coded out such that the whole dashapp would be synced to the exact timestamp whenever we clicked on the dash charts. We also enabled manually typing in timestamp and displaying the orderbook at the given timestamp. 
+
+![332262673-fb1ab2d8-72a6-4d95-bbaa-ab15cd578a8d](https://github.com/ericcccsliu/imc-prosperity-2/assets/62641231/5878101d-53e3-46c1-a646-85bb84bd0b3d)
+<p align="center">
+  <em>we used to have actual section headers, but at some point we (Jerry and Eric) got hungry and started editing them</em>
+</p>
+
+
+
+## round 1️⃣
+
+In round 1, we had access to two symbols to trade: amethysts and starfruit. 
+
+### amethysts 🔮
+Amethysts were fairly simple, as the fair price clearly never deviated from 10,000. As such, we wrote our algorithm to trade against bids above 10,000 and asks below 10,000. Besides taking orders, our algorithm also would market-make, placing bids and asks below and above 10,000, respectively, with a certain edge. Using our backtester, we gridsearched over several different values to find the most profitable edge to request. This worked well, getting us about 16k seashells over backtests
+
+However, through looking at backtest logs in our dashapp, we discovered that many profitable trades were prevented by our position limits, as we were unable to long or short more than 20 amethysts (and starfruit) at any given moment. To fix this issue, we implemented a strategy to clear our position–our algorithm would do 0 ev trades, if available, just to get our position closer to 0, so that we'd be able to do more positive ev trades later on. This strategy bumped our pnl up by about 3%. 
+
+### starfruit ⭐
+
+Finding a good fair price for starfruit was tougher, as its price wasn't fixed–it would slowly randomwalk around. Nonetheless, we observed that the price was relatively stable locally. So we created a fair using a rolling average of the mid price over the last *n* timestamps, where *n* was a parameter which we could optimize over in backtests[^1]. Market-making, taking, and clearing (the same strategies we did with amethysts) worked quite well around this fair value. 
+
+However, using the mid price–even in averaging over it–didn't seem to be the best, as the mid price was noisy from market participants continually putting orders past mid (orders that we thought were good to fair and therefore ones that we wanted to trade against). Looking at the orderbook, we found out that, at all times, there was a market making bot quoting relatively large sizes on both sides, at prices that were unaffected by smaller participants[^2]. Using this market maker's mid price as a fair turned out to be much less noisy and generated more pnl in backtests. 
+
+Surprisingly, when we tested our algorithm on the website, we figured out that the website was  marking our pnl to the market maker's mid instead of the actual mid price. We were able to verify this by backtesting a trading algorithm that bought 1 starfruit in the first timestamp and simply held it to the end–our pnl graph marked to market maker mid in our own backtesting environment exactly replicated the pnl graph on the website. This boosted our confidence in using the market maker mid as fair, as we realized that we'd just captured the true internal fair of the game. Besides this, some research on the fair price showed that starfruit was very slightly mean reverting[^3], and the rest was very similar to amethysts, where we took orders and quoted orders with a certain edge, optimizing all parameters in our internal backtester with a grid search.
+
+After round 1, our team was ranked #3 in the world overall.
+
+## round 2️⃣
+
+Orchids were introduced in round 2.
+
+### orchids
+For orchids, we had two initial thoughts about the round. The obvious one was to look for alpha in humidity and sunlight, and the slightly non trivial one was to look for arbitrage opportunities from import/export (the negative import tariff sort of triggered us to look into arb). Thus, we separated our work into eric looking for alpha in humidity and sunlight while jerry look for arbitrage opportunities. It turned out that eric couldn't find any alpha from humidity and sunlight, and even if there was it was very insignificant due to the amount of data we were given. We were desperate for a while until jerry uploaded his script and printed the straightest pnl line we've ever seen (60k in 100k timestamps). It was quite obvious at that point that we should focus more on arb than alpha. With more optimization on edge and deeper understandings about how the import/export works, we were able to double the amount of pnl to 120k in 100k timestamps. At this point, we should've just tested out how the bots trade against our quotes and do some quantitative analysis on it, but instead what we did was to manually optimizing over quoting with different edges and simply try to "guess" the best level of quoting. We turned out using the foreign ask price - 2 as our quoting level, which turned out to be pretty good but could've been better if we had did quantitative analysis on levels and found out about some rounding issues. The concern we had after this was that we might've been overfiting and the stake was high since if we ever quoted above the highest level the bot would trade at then we would've gotten 0 volume and made 0 pnl, therefore, we came up with an algorithm that detects how much volume we're getting each iteration and adapt the edge of quoting to that data. In backtest, we were able to get adaptive edge to around 100k but nothing more. We ended up using a combination of foreign ask - 2 and adaptive edge with adaptive edge triggered if we're not getting any volume at the level we're quoting at. This turned out to be kinda silly because the adpative edge algorithm was somewhat complicated and hard to control.
+
+## round 3️⃣
+
+
+## round 4️⃣
+
+## round 5️⃣
+
+## round 5️⃣
+
+[^1]: in the discord, we saw many teams using linear regression on past prices for this, likely inspired by [last year's second place submission](https://github.com/ShubhamAnandJain/IMC-Prosperity-2023-Stanford-Cardinal) 🌲. imho this was a bit silly! doing a linear regression in price space is really just a slightly worse way of performing an average, and you get high multicollinearity since each previous price is highly correlated with its neighbors, and you can really easily overfit (for example, if prices in your data slowly trended up, your learned LR coefficients can add up to be >1, meaning that your algo will bias towards buying, which might be spurious) 
+[^2]: more specifically, we identified two participants in this market: a market making bot with order sizes quite uniform between 20 and 30, and a small bot that would occasionally cross fair with sizes uniform between 1 and 5.
+[^3]: this was very very likely overfit, but the magnitude was so small that it didn't really make a difference in our pnl at all